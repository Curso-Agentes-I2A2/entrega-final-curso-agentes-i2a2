--- conflicted
+++ resolved
@@ -1,210 +1,3 @@
-<<<<<<< HEAD
-# agents/audit_agent/agent.py
-
-import logging
-from typing import List, Dict, Any
-
-from langchain.agents import AgentExecutor, create_react_agent
-from langchain_core.prompts import PromptTemplate
-from langchain_core.tools import BaseTool
-from ..utils.llm_factory import create_llm_with_fallback
-from ..tools.rag_tool import RAGTool
-from ..tools.calculator_tool import TaxCalculatorTool
-from ..tools.mcp_tools import ValidateCNPJTool, CheckSupplierHistoryTool
-from ..config import settings
-from .prompts import AUDIT_PROMPT_TEMPLATE
-from .rules_engine import run_financial_rules # Importa a função de regras de validacao triplice
-
-# Configuração do logger
-logging.basicConfig(level=logging.INFO, format='%(asctime)s - %(name)s - %(levelname)s - %(message)s')
-logger = logging.getLogger(__name__)
-
-class AuditAgent:
-    """
-    Agente especializado na auditoria fiscal e de conformidade de notas fiscais.
-    Utiliza o padrão ReAct para raciocinar e atuar, usando um conjunto de
-    ferramentas para buscar informações, realizar cálculos e validações.
-    """
-    def __init__(self):
-        self.llm = create_llm_with_fallback()
-        self.tools: List[BaseTool] = self._setup_tools()
-        self.prompt = PromptTemplate.from_template(
-            AUDIT_PROMPT_TEMPLATE,
-            template_format="f-string",
-            partial_variables={}
-        )
-        
-        # Cria o agente ReAct
-        agent = create_react_agent(self.llm, self.tools, self.prompt)
-        
-        # Cria o executor do agente, que gerencia o loop de execução
-        self.agent_executor = AgentExecutor(
-            agent=agent,
-            tools=self.tools,
-            verbose=True,  # Mostra os passos do agente no console (bom para debug)
-            handle_parsing_errors=True, # Trata erros de parsing da saída do LLM
-            max_iterations=10, # Evita loops infinitos
-        )
-
-    def _setup_tools(self) -> List[BaseTool]:
-        """Inicializa e retorna a lista de ferramentas disponíveis para o agente."""
-        return [
-            RAGTool(),
-            TaxCalculatorTool(),
-            ValidateCNPJTool(),
-            CheckSupplierHistoryTool(),
-        ]
-
-    async def audit_invoice(self, invoice_data: Dict[str, Any]) -> Dict[str, Any]:
-        """
-        Executa a auditoria completa de uma nota fiscal.
-
-        Passos:
-            1. Realiza verificacao de regras deterministicas (Validação Tríplice) antes de enviar a llm.
-            2. Se a regra falhar, retorna o resultado imediatamente.
-            3. Se a regra passar, invoca o agente LLM para auditoria avançada.
-
-        Args:
-            invoice_data: Um dicionário contendo os dados da nota fiscal.
-
-        Returns:
-            Um dicionário com o resultado da auditoria no formato JSON.
-        """
-        # 1. Executa as regras financeiras determinísticas (Validação Tríplice)
-        financial_check = run_financial_rules(invoice_data)
-        if not financial_check["passed"]:
-            logger.warning("Auditoria falhou na regra determinística: Validação Tríplice.")
-            return {
-                "aprovada": False,
-                "irregularidades": [financial_check["message"]],
-                "confianca": 1.0, # 100% de confiança, pois é uma regra
-                "justificativa": "Falha na validação financeira determinística (Validação Tríplice). O agente LLM não foi invocado."
-            }
-
-        # 2. Se passou nas regras, invoca o agente LLM para auditoria avançada
-        input_data = f"""
-        Audite a seguinte nota fiscal.
-
-        [INFORMAÇÃO IMPORTANTE]: A nota já passou na Validação Tríplice (financeira) com a seguinte mensagem: {financial_check['message']}.
-        Concentre-se em outras irregularidades (fiscais, cadastrais, etc.).
-
-        Dados da Nota:
-        - Número: {invoice_data.get('Numero')}
-        - Chave de Acesso: {invoice_data.get('ChaveAcesso')}
-        - CNPJ Emitente: {invoice_data.get('Emitente_CNPJCPF')}
-        - CNPJ Destinatário: {invoice_data.get('Destinatario_CNPJCPF')}
-        - Valor Total Declarado: {invoice_data.get('ValorTotalNota')}
-        - Impostos (resumo): 
-            - ICMS: {invoice_data.get('ValorICMS')}
-            - IPI: {invoice_data.get('ValorIPI')}
-            - PIS: {invoice_data.get('ValorPIS')}
-            - COFINS: {invoice_data.get('ValorCOFINS')}
-        
-        - Itens da Nota (para análise fiscal):
-        {invoice_data.get('items', 'Nenhum item listado.')}
-        """
-
-        logger.info("Regra determinística (Validação Tríplice) APROVADA.\nInvocando agente LLM...")
-
-        # 3. Invoca o agente llm
-        try:            
-            # Invoca o agente de forma assíncrona
-            result = await self.agent_executor.ainvoke(input_data)
-            
-            # O resultado final do agente está na chave 'output'
-            output = result.get("output", {})
-            
-            import json
-            try:
-                parsed_output = json.loads(output)
-                logger.info(f"Auditoria concluída. Resultado: {parsed_output}")
-                return parsed_output
-            except json.JSONDecodeError:
-                logger.warning("O agente não retornou um JSON válido. Retornando resposta em texto.")
-                return {
-                    "aprovada": False,
-                    "irregularidades": ["Resposta do agente não está em formato JSON válido"],
-                    "confianca": 0.5,
-                    "justificativa": f"Resposta do agente: {output}"
-                }
-
-        except Exception as e:
-            logger.error(f"Erro inesperado durante a auditoria: {e}", exc_info=True)
-            return {
-                "aprovada": False,
-                "irregularidades": ["Erro interno no sistema de auditoria."],
-                "confianca": 0.0,
-                "justificativa": f"Ocorreu uma exceção: {str(e)}",
-            }
-
-# Exemplo de uso (para testes locais)
-if __name__ == '__main__':
-    import asyncio
-
-    async def main():
-        # Exemplo de NF-e para auditoria
-        # sample_invoice = {
-        #     "numero": "98765",
-        #     "serie": "1",
-        #     "cnpj_emitente": "12.345.678/0001-99", # CNPJ fictício
-        #     "cnpj_destinatario": "98.765.432/0001-11", # CNPJ fictício
-        #     "data_emissao": "2025-10-23",
-        #     "valor_total": 1500.00,
-        #     "valor_produtos": 1500.00,
-        #     "itens": [
-        #         {
-        #             "codigo": "PROD001",
-        #             "descricao": "Componente Eletrônico XYZ",
-        #             "ncm": "85423190",
-        #             "cfop": "5102", # Venda de mercadoria adquirida ou recebida de terceiros
-        #             "quantidade": 10,
-        #             "valor_unitario": 150.00,
-        #             "valor_total": 1500.00
-        #         }
-        #     ],
-        #     "impostos": {
-        #         "base_calculo_icms": 1500.00,
-        #         "valor_icms": 270.00, # 18% de 1500
-        #         "valor_pis": 24.75, # 1.65% de 1500
-        #         "valor_cofins": 114.00 # 7.6% de 1500
-        #     },
-        #     "xml_content": "<xml>...</xml>" # Conteúdo simplificado
-        # }
-        sample_invoice = {
-            "Numero": "98765",
-            "Serie": "1",
-            "Emitente_CNPJCPF": "12.345.678/0001-99",
-            "Destinatario_CNPJCPF": "98.765.432/0001-11",
-            "DataEmissao": "2025-10-23",
-            "ValorTotalNota": 1500.00,
-            "ValorICMS": 270.00,
-            "ValorIPI": 0.00,
-            "ValorPIS": 24.75,
-            "ValorCOFINS": 114.00,
-            "ValorDesconto": 0.00,
-            "items": [
-                {
-                    "Codigo": "PROD001",
-                    "Descricao": "Componente Eletrônico XYZ",
-                    "NCM": "85423190",
-                    "CFOP": "5102",
-                    "Quantidade": 10,
-                    "ValorUnitario": 150.00,
-                    "ValorTotalItem": 1500.00
-                }
-            ],
-            "xml_content": "<NFe>...</NFe>"
-        }
-
-
-        auditor = AuditAgent()
-        result = await auditor.audit_invoice(sample_invoice)
-        print("\n--- Resultado Final da Auditoria ---")
-        import json
-        print(json.dumps(result, indent=2, ensure_ascii=False))
-
-    asyncio.run(main())
-=======
 """
 Agente de Auditoria de NF-e
 Responsável por analisar notas fiscais e identificar irregularidades
@@ -228,7 +21,6 @@
 
 logger = logging.getLogger(__name__)
 
-
 class AuditAgent:
     """
     Agente especializado em auditoria fiscal de Notas Fiscais Eletrônicas
@@ -687,5 +479,4 @@
             rule_violations=[],
             llm_analysis=analysis,
             start_time=datetime.utcnow()
-        )
->>>>>>> c792ce87
+        )