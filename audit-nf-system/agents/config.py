--- conflicted
+++ resolved
@@ -1,85 +1,3 @@
-<<<<<<< HEAD
-# agents/config.py
-
-import os
-from dotenv import load_dotenv
-from pydantic import BaseModel, Field
-from pydantic_settings import BaseSettings, SettingsConfigDict
-from typing import Optional
-
-# Carrega variáveis de ambiente do arquivo .env
-load_dotenv()
-
-class LLMConfig(BaseModel):
-    """Configurações para os Modelos de Linguagem."""
-    primary_provider: str = "anthropic"
-    primary_model: str = "claude-3-sonnet-20240229"
-
-    fallback_provider: str = "openai"
-    secondary_model: str = "gpt-4-turbo"
-
-    tertiary_model: str = "gemini-2.5-flash"
-
-    temperature: float = 0.1
-    max_tokens: int = 2048
-    timeout: int = 120
-
-class APIKeys(BaseModel):
-    """Credenciais de API."""
-    anthropic_api_key: str = os.getenv("ANTHROPIC_API_KEY")
-    openai_api_key: str = os.getenv("OPENAI_API_KEY")
-    google_api_key: Optional[str] = Field(None, alias="GOOGLE_API_KEY")
-
-class ServiceUrls(BaseModel):
-    """URLs para serviços externos."""
-    rag_service_url: str = os.getenv("RAG_SERVICE_URL", "http://localhost:8001/query")
-    mcp_service_url: str = os.getenv("MCP_SERVICE_URL", "http://localhost:8002/execute")
-    # Exemplo: URL de um serviço externo para validar CNPJ na Receita Federal
-    cnpj_validation_service_url: str = "https://www.receitaws.com.br/v1/cnpj/{cnpj}"
-
-class AgentConfig(BaseModel):
-    """Configurações gerais dos agentes."""
-    max_retries: int = 3
-    retry_delay: int = 2 # segundos
-
-class AppConfig(BaseModel):
-    """Agrupa todas as configurações da aplicação."""
-    llm: LLMConfig = LLMConfig()
-    api_keys: APIKeys = APIKeys()
-    service_urls: ServiceUrls = ServiceUrls()
-    agent: AgentConfig = AgentConfig()
-
-class LoggerConfig(BaseModel):
-    """
-    Configurações do logger.
-    """
-    level: str = "INFO"
-    format: str = "%(asctime)s - %(name)s - %(levelname)s - %(message)s"
-    date_format: str = "%Y-%m-%d %H:%M:%S"
-
-class AppSettings(BaseSettings):
-    """
-    Configurações principais da aplicação, carregadas do .env.
-    """
-    model_config = SettingsConfigDict(
-        env_file=".env", 
-        env_nested_delimiter='__', 
-        env_file_encoding='utf-8', 
-        extra='ignore'
-    )
-    api_keys: APIKeys = Field(default_factory=APIKeys)
-    llm: LLMConfig = Field(default_factory=LLMConfig)
-    logging: LoggerConfig = Field(default_factory=LoggerConfig)
-
-# Instância global de configuração para ser importada em outros módulos
-settings = AppConfig()
-
-# Validação para garantir que as chaves de API foram carregadas
-if not settings.api_keys.anthropic_api_key or not settings.api_keys.openai_api_key:
-    print("AVISO: Chaves de API (ANTHROPIC_API_KEY, OPENAI_API_KEY) não encontradas no .env")
-    # Em um ambiente de produção, seria melhor lançar um erro:
-    # raise ValueError("API keys must be set in the environment.")
-=======
 """
 Configurações da aplicação
 Gerencia todas as variáveis de ambiente e configurações dos agentes
@@ -410,5 +328,4 @@
     "get_llm_config",
     "is_production",
     "should_use_mock",
-]
->>>>>>> c792ce87
+]