--- conflicted
+++ resolved
@@ -1,80 +1,3 @@
-<<<<<<< HEAD
-# agents/orchestrator/coordinator.py
-
-import logging
-from typing import Dict, Any
-
-from ..validation_agent.agent import ValidationAgent
-from ..audit_agent.agent import AuditAgent
-
-logging.basicConfig(level=logging.INFO)
-logger = logging.getLogger(__name__)
-
-class AgentCoordinator:
-    """
-    Orquestra o fluxo de trabalho entre os diferentes agentes
-    para processar uma nota fiscal de ponta a ponta.
-    """
-    def __init__(self):
-        self.validation_agent = ValidationAgent()
-        self.audit_agent = AuditAgent()
-        logger.info("AgentCoordinator inicializado com todos os agentes.")
-
-    async def process_invoice(self, invoice_data: Dict[str, Any]) -> Dict[str, Any]:
-        """
-        Processa uma nota fiscal, coordenando os agentes de validação e auditoria.
-
-        Fluxo:
-        1. Executa o Agente de Validação para checagens estruturais.
-        2. Se a validação falhar, encerra o processo e retorna o erro.
-        3. Se a validação for aprovada, invoca o Agente de Auditoria para análise de conteúdo.
-        4. Consolida os resultados e retorna uma decisão final.
-
-        Args:
-            invoice_data: Dicionário contendo os dados completos da NF-e.
-
-        Returns:
-            Dicionário com o resultado consolidado da análise.
-        """
-        logger.info(f"Iniciando processamento da NF: {invoice_data.get('numero')}")
-
-        # Passo 1: Validação Estrutural
-        validation_result = await self.validation_agent.validate_invoice(invoice_data)
-
-        if validation_result["status"] == "REPROVADA":
-            logger.warning(f"NF reprovada na fase de validação. Motivo: {validation_result['details']}")
-            return {
-                "aprovada": False,
-                "fase": "validacao_estrutural",
-                "irregularidades": [
-                    f"Erro de validação: {error['message']}" 
-                    for key, error in validation_result["details"].items() if not error.get('valid')
-                ],
-                "confianca": 1.0, # Confiança alta, pois é uma falha determinística
-                "detalhes": validation_result
-            }
-
-        logger.info("Validação estrutural aprovada. Prosseguindo para a auditoria.")
-
-        # Passo 2: Auditoria de Conteúdo
-        audit_result = await self.audit_agent.audit_invoice(invoice_data)
-        
-        # Passo 3: Consolidação dos Resultados
-        final_decision = {
-            "aprovada": audit_result.get("aprovada", False),
-            "fase": "auditoria_de_conteudo",
-            "irregularidades": audit_result.get("irregularidades", ["Auditor não retornou irregularidades."]),
-            "confianca": audit_result.get("confianca", 0.0),
-            "justificativa": audit_result.get("justificativa", "Sem justificativa do auditor."),
-            "detalhes": {
-                "validacao": validation_result,
-                "auditoria": audit_result
-            }
-        }
-        
-        logger.info(f"Processamento da NF concluído. Decisão final: {'Aprovada' if final_decision['aprovada'] else 'Reprovada'}")
-        return final_decision
-=======
 """
 Agent Coordinator - Orquestrador de Agentes
 Coordena o fluxo de trabalho entre ValidationAgent e AuditAgent
@@ -407,5 +330,4 @@
             "timestamp": datetime.utcnow().isoformat(),
             "coordinator": "AgentCoordinator",
             "version": "1.0.0"
-        }
->>>>>>> c792ce87
+        }